/*---------------------------------------------------------------------------------------------
 *  Copyright (c) Microsoft Corporation. All rights reserved.
 *  Licensed under the MIT License. See License.txt in the project root for license information.
 *--------------------------------------------------------------------------------------------*/

import * as path from 'path';
import yargs, { Argv } from 'yargs';

import { createDockerParams, createLog, launch, ProvisionOptions } from './devContainers';
import { createContainerProperties, createFeaturesTempFolder, getPackageConfig, isDockerFileConfig } from './utils';
import { URI } from 'vscode-uri';
import { ContainerError } from '../spec-common/errors';
import { Log, LogLevel, makeLog, mapLogLevel } from '../spec-utils/log';
import { UnpackPromise } from '../spec-utils/types';
import { probeRemoteEnv, runPostCreateCommands, runRemoteCommand, UserEnvProbe } from '../spec-common/injectHeadless';
import { bailOut, buildNamedImageAndExtend, findDevContainer, hostFolderLabel } from './singleContainer';
import { extendImage } from './containerFeatures';
import { DockerCLIParameters, dockerPtyCLI, inspectContainer } from '../spec-shutdown/dockerUtils';
import { buildAndExtendDockerCompose, getProjectName, readDockerComposeConfig } from './dockerCompose';
import { getDockerComposeFilePaths } from '../spec-configuration/configuration';
import { workspaceFromPath } from '../spec-utils/workspaces';
import { readDevContainerConfigFile } from './configContainer';
import { getDefaultDevContainerConfigPath, getDevContainerConfigPathIn, uriToFsPath } from '../spec-configuration/configurationCommonUtils';
import { CLIHost, getCLIHost } from '../spec-common/cliHost';
import { loadNativeModule } from '../spec-common/commonUtils';
import { generateFeaturesConfig, getContainerFeaturesFolder } from '../spec-configuration/containerFeaturesConfiguration';
import { doFeaturesTestCommand } from './featuresCLI/testContainerFeatures';
import { PackageConfiguration } from '../spec-utils/product';

const defaultDefaultUserEnvProbe: UserEnvProbe = 'loginInteractiveShell';

(async () => {

	const argv = process.argv.slice(2);
	const restArgs = argv[0] === 'exec' && argv[1] !== '--help'; // halt-at-non-option doesn't work in subcommands: https://github.com/yargs/yargs/issues/1417
	const y = yargs([])
		.parserConfiguration({
			// By default, yargs allows `--no-myoption` to set a boolean `--myoption` to false
			// Disable this to allow `--no-cache` on the `build` command to align with `docker build` syntax
			'boolean-negation': false,
			'halt-at-non-option': restArgs,
		})
		.scriptName('devcontainer')
		.version((await getPackageConfig(path.join(__dirname, '..', '..'))).version)
		.demandCommand()
		.strict();
	y.wrap(Math.min(120, y.terminalWidth()));
	y.command('up', 'Create and run dev container', provisionOptions, provisionHandler);
	y.command('build [path]', 'Build a dev container image', buildOptions, buildHandler);
	y.command('run-user-commands', 'Run user commands', runUserCommandsOptions, runUserCommandsHandler);
	y.command('read-configuration', 'Read configuration', readConfigurationOptions, readConfigurationHandler);
	y.command('features', 'Features commands', (y: Argv) =>
		y.command('test', 'Test features', featuresTestOptions, featuresTestHandler));
	y.command(restArgs ? ['exec', '*'] : ['exec <cmd> [args..]'], 'Execute a command on a running dev container', execOptions, execHandler);
	y.parse(restArgs ? argv.slice(1) : argv);

})().catch(console.error);

type UnpackArgv<T> = T extends Argv<infer U> ? U : T;

const mountRegex = /^type=(bind|volume),source=([^,]+),target=([^,]+)(?:,external=(true|false))?$/;

function provisionOptions(y: Argv) {
	return y.options({
		'docker-path': { type: 'string', description: 'Docker CLI path.' },
		'docker-compose-path': { type: 'string', description: 'Docker Compose CLI path.' },
		'container-data-folder': { type: 'string', description: 'Container data folder where user data inside the container will be stored.' },
		'container-system-data-folder': { type: 'string', description: 'Container system data folder where system data inside the container will be stored.' },
		'workspace-folder': { type: 'string', description: 'Workspace folder path. The devcontainer.json will be looked up relative to this path.' },
		'workspace-mount-consistency': { choices: ['consistent' as 'consistent', 'cached' as 'cached', 'delegated' as 'delegated'], default: 'cached' as 'cached', description: 'Workspace mount consistency.' },
		'mount-workspace-git-root': { type: 'boolean', default: true, description: 'Mount the workspace using its Git root.' },
		'id-label': { type: 'string', description: 'Id label(s) of the format name=value. These will be set on the container and used to query for an existing container. If no --id-label is given, one will be inferred from the --workspace-folder path.' },
		'config': { type: 'string', description: 'devcontainer.json path. The default is to use .devcontainer/devcontainer.json or, if that does not exist, .devcontainer.json in the workspace folder.' },
		'override-config': { type: 'string', description: 'devcontainer.json path to override any devcontainer.json in the workspace folder (or built-in configuration). This is required when there is no devcontainer.json otherwise.' },
		'log-level': { choices: ['info' as 'info', 'debug' as 'debug', 'trace' as 'trace'], default: 'info' as 'info', description: 'Log level for the --terminal-log-file. When set to trace, the log level for --log-file will also be set to trace.' },
		'log-format': { choices: ['text' as 'text', 'json' as 'json'], default: 'text' as 'text', description: 'Log format.' },
		'terminal-columns': { type: 'number', implies: ['terminal-rows'], description: 'Number of rows to render the output for. This is required for some of the subprocesses to correctly render their output.' },
		'terminal-rows': { type: 'number', implies: ['terminal-columns'], description: 'Number of columns to render the output for. This is required for some of the subprocesses to correctly render their output.' },
		'default-user-env-probe': { choices: ['none' as 'none', 'loginInteractiveShell' as 'loginInteractiveShell', 'interactiveShell' as 'interactiveShell', 'loginShell' as 'loginShell'], default: defaultDefaultUserEnvProbe, description: 'Default value for the devcontainer.json\'s "userEnvProbe".' },
		'update-remote-user-uid-default': { choices: ['never' as 'never', 'on' as 'on', 'off' as 'off'], default: 'on' as 'on', description: 'Default for updating the remote user\'s UID and GID to the local user\'s one.' },
		'remove-existing-container': { type: 'boolean', default: false, description: 'Removes the dev container if it already exists.' },
		'build-no-cache': { type: 'boolean', default: false, description: 'Builds the image with `--no-cache` if the container does not exist.' },
		'expect-existing-container': { type: 'boolean', default: false, description: 'Fail if the container does not exist.' },
		'skip-post-create': { type: 'boolean', default: false, description: 'Do not run onCreateCommand, updateContentCommand, postCreateCommand, postStartCommand or postAttachCommand and do not install dotfiles.' },
		'skip-non-blocking-commands': { type: 'boolean', default: false, description: 'Stop running user commands after running the command configured with waitFor or the updateContentCommand by default.' },
		prebuild: { type: 'boolean', default: false, description: 'Stop after onCreateCommand and updateContentCommand, rerunning updateContentCommand if it has run before.' },
		'user-data-folder': { type: 'string', description: 'Host path to a directory that is intended to be persisted and share state between sessions.' },
		'mount': { type: 'string', description: 'Additional mount point(s). Format: type=<bind|volume>,source=<source>,target=<target>[,external=<true|false>]' },
		'remote-env': { type: 'string', description: 'Remote environment variables of the format name=value. These will be added when executing the user commands.' },
		'cache-from': { type: 'string', description: 'Additional image to use as potential layer cache during image building' },
		'buildkit': { choices: ['auto' as 'auto', 'never' as 'never'], default: 'auto' as 'auto', description: 'Control whether BuildKit should be used' },
	})
		.check(argv => {
			const idLabels = (argv['id-label'] && (Array.isArray(argv['id-label']) ? argv['id-label'] : [argv['id-label']])) as string[] | undefined;
			if (idLabels?.some(idLabel => !/.+=.+/.test(idLabel))) {
				throw new Error('Unmatched argument format: id-label must match <name>=<value>');
			}
			if (!(argv['workspace-folder'] || argv['id-label'])) {
				throw new Error('Missing required argument: workspace-folder or id-label');
			}
			if (!(argv['workspace-folder'] || argv['override-config'])) {
				throw new Error('Missing required argument: workspace-folder or override-config');
			}
			const mounts = (argv.mount && (Array.isArray(argv.mount) ? argv.mount : [argv.mount])) as string[] | undefined;
			if (mounts?.some(mount => !mountRegex.test(mount))) {
				throw new Error('Unmatched argument format: mount must match type=<bind|volume>,source=<source>,target=<target>[,external=<true|false>]');
			}
			const remoteEnvs = (argv['remote-env'] && (Array.isArray(argv['remote-env']) ? argv['remote-env'] : [argv['remote-env']])) as string[] | undefined;
			if (remoteEnvs?.some(remoteEnv => !/.+=.+/.test(remoteEnv))) {
				throw new Error('Unmatched argument format: remote-env must match <name>=<value>');
			}
			return true;
		});
}

type ProvisionArgs = UnpackArgv<ReturnType<typeof provisionOptions>>;

function provisionHandler(args: ProvisionArgs) {
	(async () => provision(args))().catch(console.error);
}

async function provision({
	'user-data-folder': persistedFolder,
	'docker-path': dockerPath,
	'docker-compose-path': dockerComposePath,
	'container-data-folder': containerDataFolder,
	'container-system-data-folder': containerSystemDataFolder,
	'workspace-folder': workspaceFolderArg,
	'workspace-mount-consistency': workspaceMountConsistency,
	'mount-workspace-git-root': mountWorkspaceGitRoot,
	'id-label': idLabel,
	config,
	'override-config': overrideConfig,
	'log-level': logLevel,
	'log-format': logFormat,
	'terminal-rows': terminalRows,
	'terminal-columns': terminalColumns,
	'default-user-env-probe': defaultUserEnvProbe,
	'update-remote-user-uid-default': updateRemoteUserUIDDefault,
	'remove-existing-container': removeExistingContainer,
	'build-no-cache': buildNoCache,
	'expect-existing-container': expectExistingContainer,
	'skip-post-create': skipPostCreate,
	'skip-non-blocking-commands': skipNonBlocking,
	prebuild,
	mount,
	'remote-env': addRemoteEnv,
	'cache-from': addCacheFrom,
	'buildkit': buildkit,
}: ProvisionArgs) {

	const workspaceFolder = workspaceFolderArg ? path.resolve(process.cwd(), workspaceFolderArg) : undefined;
	const addRemoteEnvs = addRemoteEnv ? (Array.isArray(addRemoteEnv) ? addRemoteEnv as string[] : [addRemoteEnv]) : [];
	const addCacheFroms = addCacheFrom ? (Array.isArray(addCacheFrom) ? addCacheFrom as string[] : [addCacheFrom]) : [];
	const options: ProvisionOptions = {
		dockerPath,
		dockerComposePath,
		containerDataFolder,
		containerSystemDataFolder,
		workspaceFolder,
		workspaceMountConsistency,
		mountWorkspaceGitRoot,
		idLabels: idLabel ? (Array.isArray(idLabel) ? idLabel as string[] : [idLabel]) : getDefaultIdLabels(workspaceFolder!),
		configFile: config ? URI.file(path.resolve(process.cwd(), config)) : undefined,
		overrideConfigFile: overrideConfig ? URI.file(path.resolve(process.cwd(), overrideConfig)) : undefined,
		logLevel: mapLogLevel(logLevel),
		logFormat,
		log: text => process.stderr.write(text),
		terminalDimensions: terminalColumns && terminalRows ? { columns: terminalColumns, rows: terminalRows } : undefined,
		defaultUserEnvProbe,
		removeExistingContainer,
		buildNoCache,
		expectExistingContainer,
		postCreateEnabled: !skipPostCreate,
		skipNonBlocking,
		prebuild,
		persistedFolder,
		additionalMounts: mount ? (Array.isArray(mount) ? mount : [mount]).map(mount => {
			const [, type, source, target, external] = mountRegex.exec(mount)!;
			return {
				type: type as 'bind' | 'volume',
				source,
				target,
				external: external === 'true'
			};
		}) : [],
		updateRemoteUserUIDDefault,
		remoteEnv: keyValuesToRecord(addRemoteEnvs),
		additionalCacheFroms: addCacheFroms,
		useBuildKit: buildkit,
		buildxPlatform: undefined,
		buildxPush: false,
	};

	const result = await doProvision(options);
	const exitCode = result.outcome === 'error' ? 1 : 0;
	console.log(JSON.stringify(result));
	if (result.outcome === 'success') {
		await result.finishBackgroundTasks();
	}
	await result.dispose();
	process.exit(exitCode);
}

async function doProvision(options: ProvisionOptions) {
	const disposables: (() => Promise<unknown> | undefined)[] = [];
	const dispose = async () => {
		await Promise.all(disposables.map(d => d()));
	};
	try {
		const result = await launch(options, disposables);
		return {
			outcome: 'success' as 'success',
			dispose,
			...result,
		};
	} catch (originalError) {
		const originalStack = originalError?.stack;
		const err = originalError instanceof ContainerError ? originalError : new ContainerError({
			description: 'An error occurred setting up the container.',
			originalError
		});
		if (originalStack) {
			console.error(originalStack);
		}
		return {
			outcome: 'error' as 'error',
			message: err.message,
			description: err.description,
			containerId: err.containerId,
			dispose,
		};
	}
}

export type Result = UnpackPromise<ReturnType<typeof doProvision>> & { backgroundProcessPID?: number };

function buildOptions(y: Argv) {
	return y.options({
		'user-data-folder': { type: 'string', description: 'Host path to a directory that is intended to be persisted and share state between sessions.' },
		'docker-path': { type: 'string', description: 'Docker CLI path.' },
		'docker-compose-path': { type: 'string', description: 'Docker Compose CLI path.' },
		'workspace-folder': { type: 'string', required: true, description: 'Workspace folder path. The devcontainer.json will be looked up relative to this path.' },
		'log-level': { choices: ['info' as 'info', 'debug' as 'debug', 'trace' as 'trace'], default: 'info' as 'info', description: 'Log level.' },
		'log-format': { choices: ['text' as 'text', 'json' as 'json'], default: 'text' as 'text', description: 'Log format.' },
		'no-cache': { type: 'boolean', default: false, description: 'Builds the image with `--no-cache`.' },
		'image-name': { type: 'string', description: 'Image name.' },
		'cache-from': { type: 'string', description: 'Additional image to use as potential layer cache' },
		'buildkit': { choices: ['auto' as 'auto', 'never' as 'never'], default: 'auto' as 'auto', description: 'Control whether BuildKit should be used' },
		'platform': { type: 'string', description: 'Set target platforms.' },
		'push': { type: 'boolean', default: false, description: 'Push to a container registry.' },
	});
}

type BuildArgs = UnpackArgv<ReturnType<typeof buildOptions>>;

function buildHandler(args: BuildArgs) {
	(async () => build(args))().catch(console.error);
}

async function build(args: BuildArgs) {
	const result = await doBuild(args);
	const exitCode = result.outcome === 'error' ? 1 : 0;
	console.log(JSON.stringify(result));
	await result.dispose();
	process.exit(exitCode);
}

async function doBuild({
	'user-data-folder': persistedFolder,
	'docker-path': dockerPath,
	'docker-compose-path': dockerComposePath,
	'workspace-folder': workspaceFolderArg,
	'log-level': logLevel,
	'log-format': logFormat,
	'no-cache': buildNoCache,
	'image-name': argImageName,
	'cache-from': addCacheFrom,
	'buildkit': buildkit,
	'platform': buildxPlatform,
	'push': buildxPush,
}: BuildArgs) {
	const disposables: (() => Promise<unknown> | undefined)[] = [];
	const dispose = async () => {
		await Promise.all(disposables.map(d => d()));
	};
	try {
		const workspaceFolder = path.resolve(process.cwd(), workspaceFolderArg);
		const configFile: URI | undefined = /* config ? URI.file(path.resolve(process.cwd(), config)) : */ undefined; // TODO
		const overrideConfigFile: URI | undefined = /* overrideConfig ? URI.file(path.resolve(process.cwd(), overrideConfig)) : */ undefined;
		const addCacheFroms = addCacheFrom ? (Array.isArray(addCacheFrom) ? addCacheFrom as string[] : [addCacheFrom]) : [];
		const params = await createDockerParams({
			dockerPath,
			dockerComposePath,
			containerDataFolder: undefined,
			containerSystemDataFolder: undefined,
			workspaceFolder,
			mountWorkspaceGitRoot: false,
			idLabels: getDefaultIdLabels(workspaceFolder),
			configFile,
			overrideConfigFile,
			logLevel: mapLogLevel(logLevel),
			logFormat,
			log: text => process.stderr.write(text),
			terminalDimensions: /* terminalColumns && terminalRows ? { columns: terminalColumns, rows: terminalRows } : */ undefined, // TODO
			defaultUserEnvProbe: 'loginInteractiveShell',
			removeExistingContainer: false,
			buildNoCache,
			expectExistingContainer: false,
			postCreateEnabled: false,
			skipNonBlocking: false,
			prebuild: false,
			persistedFolder,
			additionalMounts: [],
			updateRemoteUserUIDDefault: 'never',
			remoteEnv: {},
			additionalCacheFroms: addCacheFroms,
			useBuildKit: buildkit,
			buildxPlatform,
			buildxPush,
		}, disposables);

		const { common, dockerCLI, dockerComposeCLI } = params;
		const { cliHost, env, output } = common;
		const workspace = workspaceFromPath(cliHost.path, workspaceFolder);
		const configPath = configFile ? configFile : workspace
			? (await getDevContainerConfigPathIn(cliHost, workspace.configFolderPath)
				|| (overrideConfigFile ? getDefaultDevContainerConfigPath(cliHost, workspace.configFolderPath) : undefined))
			: overrideConfigFile;
		const configs = configPath && await readDevContainerConfigFile(cliHost, workspace, configPath, params.mountWorkspaceGitRoot, output, undefined, overrideConfigFile) || undefined;
		if (!configs) {
			throw new ContainerError({ description: `Dev container config (${uriToFsPath(configFile || getDefaultDevContainerConfigPath(cliHost, workspace!.configFolderPath), cliHost.platform)}) not found.` });
		}
		const { config } = configs;
		let imageNameResult = '';

		if (isDockerFileConfig(config)) {

			// Build the base image and extend with features etc.
			const { updatedImageName } = await buildNamedImageAndExtend(params, config, argImageName);

			if (argImageName) {
				if (!buildxPush) {
					await dockerPtyCLI(params, 'tag', updatedImageName, argImageName);
				}
				imageNameResult = argImageName;
			} else {
				imageNameResult = updatedImageName;
			}
		} else if ('dockerComposeFile' in config) {

			if (buildxPlatform || buildxPush) {
				throw new ContainerError({ description: '--platform or --push not supported.' });
			}

			const cwdEnvFile = cliHost.path.join(cliHost.cwd, '.env');
			const envFile = Array.isArray(config.dockerComposeFile) && config.dockerComposeFile.length === 0 && await cliHost.isFile(cwdEnvFile) ? cwdEnvFile : undefined;
			const composeFiles = await getDockerComposeFilePaths(cliHost, config, cliHost.env, workspaceFolder);

			// If dockerComposeFile is an array, add -f <file> in order. https://docs.docker.com/compose/extends/#multiple-compose-files
			const composeGlobalArgs = ([] as string[]).concat(...composeFiles.map(composeFile => ['-f', composeFile]));
			if (envFile) {
				composeGlobalArgs.push('--env-file', envFile);
			}
			const projectName = await getProjectName(params, workspace, composeFiles);

			const buildParams: DockerCLIParameters = { cliHost, dockerCLI, dockerComposeCLI, env, output };

			const composeConfig = await readDockerComposeConfig(buildParams, composeFiles, envFile);
			const services = Object.keys(composeConfig.services || {});
			if (services.indexOf(config.service) === -1) {
				throw new Error(`Service '${config.service}' configured in devcontainer.json not found in Docker Compose configuration.`);
			}

			const infoParams = { ...params, common: { ...params.common, output: makeLog(buildParams.output, LogLevel.Info) } };
			await buildAndExtendDockerCompose(config, projectName, infoParams, composeFiles, envFile, composeGlobalArgs, [config.service], params.buildNoCache || false, params.common.persistedFolder, 'docker-compose.devcontainer.build', addCacheFroms);

			const service = composeConfig.services[config.service];
			const originalImageName = service.image || `${projectName}_${config.service}`;

			if (argImageName) {
				await dockerPtyCLI(params, 'tag', originalImageName, argImageName);
				imageNameResult = argImageName;
			} else {
				imageNameResult = originalImageName;
			}
		} else {

			await dockerPtyCLI(params, 'pull', config.image);
			const { updatedImageName } = await extendImage(params, config, config.image, 'image' in config);

			if (buildxPlatform || buildxPush) {
				throw new ContainerError({ description: '--platform or --push require dockerfilePath.' });
			}
			if (argImageName) {
				await dockerPtyCLI(params, 'tag', updatedImageName, argImageName);
				imageNameResult = argImageName;
			} else {
				imageNameResult = updatedImageName;
			}
		}

		return {
			outcome: 'success' as 'success',
			imageName: imageNameResult,
			dispose,
		};
	} catch (originalError) {
		const originalStack = originalError?.stack;
		const err = originalError instanceof ContainerError ? originalError : new ContainerError({
			description: 'An error occurred building the container.',
			originalError
		});
		if (originalStack) {
			console.error(originalStack);
		}
		return {
			outcome: 'error' as 'error',
			message: err.message,
			description: err.description,
			dispose,
		};
	}
}

function runUserCommandsOptions(y: Argv) {
	return y.options({
		'user-data-folder': { type: 'string', description: 'Host path to a directory that is intended to be persisted and share state between sessions.' },
		'docker-path': { type: 'string', description: 'Docker CLI path.' },
		'docker-compose-path': { type: 'string', description: 'Docker Compose CLI path.' },
		'container-data-folder': { type: 'string', description: 'Container data folder where user data inside the container will be stored.' },
		'container-system-data-folder': { type: 'string', description: 'Container system data folder where system data inside the container will be stored.' },
		'workspace-folder': { type: 'string', required: true, description: 'Workspace folder path. The devcontainer.json will be looked up relative to this path.' },
		'mount-workspace-git-root': { type: 'boolean', default: true, description: 'Mount the workspace using its Git root.' },
		'container-id': { type: 'string', description: 'Id of the container to run the user commands for.' },
		'id-label': { type: 'string', description: 'Id label(s) of the format name=value. If no --container-id is given the id labels will be used to look up the container. If no --id-label is given, one will be inferred from the --workspace-folder path.' },
		'config': { type: 'string', description: 'devcontainer.json path. The default is to use .devcontainer/devcontainer.json or, if that does not exist, .devcontainer.json in the workspace folder.' },
		'override-config': { type: 'string', description: 'devcontainer.json path to override any devcontainer.json in the workspace folder (or built-in configuration). This is required when there is no devcontainer.json otherwise.' },
		'log-level': { choices: ['info' as 'info', 'debug' as 'debug', 'trace' as 'trace'], default: 'info' as 'info', description: 'Log level for the --terminal-log-file. When set to trace, the log level for --log-file will also be set to trace.' },
		'log-format': { choices: ['text' as 'text', 'json' as 'json'], default: 'text' as 'text', description: 'Log format.' },
		'terminal-columns': { type: 'number', implies: ['terminal-rows'], description: 'Number of rows to render the output for. This is required for some of the subprocesses to correctly render their output.' },
		'terminal-rows': { type: 'number', implies: ['terminal-columns'], description: 'Number of columns to render the output for. This is required for some of the subprocesses to correctly render their output.' },
		'default-user-env-probe': { choices: ['none' as 'none', 'loginInteractiveShell' as 'loginInteractiveShell', 'interactiveShell' as 'interactiveShell', 'loginShell' as 'loginShell'], default: defaultDefaultUserEnvProbe, description: 'Default value for the devcontainer.json\'s "userEnvProbe".' },
		'skip-non-blocking-commands': { type: 'boolean', default: false, description: 'Stop running user commands after running the command configured with waitFor or the updateContentCommand by default.' },
		prebuild: { type: 'boolean', default: false, description: 'Stop after onCreateCommand and updateContentCommand, rerunning updateContentCommand if it has run before.' },
		'stop-for-personalization': { type: 'boolean', default: false, description: 'Stop for personalization.' },
		'remote-env': { type: 'string', description: 'Remote environment variables of the format name=value. These will be added when executing the user commands.' },
	})
		.check(argv => {
			const idLabels = (argv['id-label'] && (Array.isArray(argv['id-label']) ? argv['id-label'] : [argv['id-label']])) as string[] | undefined;
			if (idLabels?.some(idLabel => !/.+=.+/.test(idLabel))) {
				throw new Error('Unmatched argument format: id-label must match <name>=<value>');
			}
			const remoteEnvs = (argv['remote-env'] && (Array.isArray(argv['remote-env']) ? argv['remote-env'] : [argv['remote-env']])) as string[] | undefined;
			if (remoteEnvs?.some(remoteEnv => !/.+=.+/.test(remoteEnv))) {
				throw new Error('Unmatched argument format: remote-env must match <name>=<value>');
			}
			return true;
		});
}

type RunUserCommandsArgs = UnpackArgv<ReturnType<typeof runUserCommandsOptions>>;

function runUserCommandsHandler(args: RunUserCommandsArgs) {
	(async () => runUserCommands(args))().catch(console.error);
}
async function runUserCommands(args: RunUserCommandsArgs) {
	const result = await doRunUserCommands(args);
	const exitCode = result.outcome === 'error' ? 1 : 0;
	console.log(JSON.stringify(result));
	await result.dispose();
	process.exit(exitCode);
}

async function doRunUserCommands({
	'user-data-folder': persistedFolder,
	'docker-path': dockerPath,
	'docker-compose-path': dockerComposePath,
	'container-data-folder': containerDataFolder,
	'container-system-data-folder': containerSystemDataFolder,
	'workspace-folder': workspaceFolderArg,
	'mount-workspace-git-root': mountWorkspaceGitRoot,
	'container-id': containerId,
	'id-label': idLabel,
	config: configParam,
	'override-config': overrideConfig,
	'log-level': logLevel,
	'log-format': logFormat,
	'terminal-rows': terminalRows,
	'terminal-columns': terminalColumns,
	'default-user-env-probe': defaultUserEnvProbe,
	'skip-non-blocking-commands': skipNonBlocking,
	prebuild,
	'stop-for-personalization': stopForPersonalization,
	'remote-env': addRemoteEnv,
}: RunUserCommandsArgs) {
	const disposables: (() => Promise<unknown> | undefined)[] = [];
	const dispose = async () => {
		await Promise.all(disposables.map(d => d()));
	};
	try {
		const workspaceFolder = path.resolve(process.cwd(), workspaceFolderArg);
		const idLabels = idLabel ? (Array.isArray(idLabel) ? idLabel as string[] : [idLabel]) : getDefaultIdLabels(workspaceFolder);
		const addRemoteEnvs = addRemoteEnv ? (Array.isArray(addRemoteEnv) ? addRemoteEnv as string[] : [addRemoteEnv]) : [];
		const configFile = configParam ? URI.file(path.resolve(process.cwd(), configParam)) : undefined;
		const overrideConfigFile = overrideConfig ? URI.file(path.resolve(process.cwd(), overrideConfig)) : undefined;
		const params = await createDockerParams({
			dockerPath,
			dockerComposePath,
			containerDataFolder,
			containerSystemDataFolder,
			workspaceFolder,
			mountWorkspaceGitRoot,
			idLabels,
			configFile,
			overrideConfigFile,
			logLevel: mapLogLevel(logLevel),
			logFormat,
			log: text => process.stderr.write(text),
			terminalDimensions: terminalColumns && terminalRows ? { columns: terminalColumns, rows: terminalRows } : undefined,
			defaultUserEnvProbe,
			removeExistingContainer: false,
			buildNoCache: false,
			expectExistingContainer: false,
			postCreateEnabled: true,
			skipNonBlocking,
			prebuild,
			persistedFolder,
			additionalMounts: [],
			updateRemoteUserUIDDefault: 'never',
			remoteEnv: keyValuesToRecord(addRemoteEnvs),
			additionalCacheFroms: [],
			useBuildKit: 'auto',
			buildxPlatform: undefined,
			buildxPush: false,
		}, disposables);

		const { common } = params;
		const { cliHost, output } = common;
		const workspace = workspaceFromPath(cliHost.path, workspaceFolder);
		const configPath = configFile ? configFile : workspace
			? (await getDevContainerConfigPathIn(cliHost, workspace.configFolderPath)
				|| (overrideConfigFile ? getDefaultDevContainerConfigPath(cliHost, workspace.configFolderPath) : undefined))
			: overrideConfigFile;
		const configs = configPath && await readDevContainerConfigFile(cliHost, workspace, configPath, params.mountWorkspaceGitRoot, output, undefined, overrideConfigFile) || undefined;
		if (!configs) {
			throw new ContainerError({ description: `Dev container config (${uriToFsPath(configFile || getDefaultDevContainerConfigPath(cliHost, workspace!.configFolderPath), cliHost.platform)}) not found.` });
		}
		const { config, workspaceConfig } = configs;

		const container = containerId ? await inspectContainer(params, containerId) : await findDevContainer(params, idLabels);
		if (!container) {
			bailOut(common.output, 'Dev container not found.');
		}
		const containerProperties = await createContainerProperties(params, container.Id, workspaceConfig.workspaceFolder, config.remoteUser);
		const remoteEnv = probeRemoteEnv(common, containerProperties, config);
		const result = await runPostCreateCommands(common, containerProperties, config, remoteEnv, stopForPersonalization);
		return {
			outcome: 'success' as 'success',
			result,
			dispose,
		};
	} catch (originalError) {
		const originalStack = originalError?.stack;
		const err = originalError instanceof ContainerError ? originalError : new ContainerError({
			description: 'An error occurred running user commands in the container.',
			originalError
		});
		if (originalStack) {
			console.error(originalStack);
		}
		return {
			outcome: 'error' as 'error',
			message: err.message,
			description: err.description,
			dispose,
		};
	}
}


function readConfigurationOptions(y: Argv) {
	return y.options({
		'user-data-folder': { type: 'string', description: 'Host path to a directory that is intended to be persisted and share state between sessions.' },
		'workspace-folder': { type: 'string', required: true, description: 'Workspace folder path. The devcontainer.json will be looked up relative to this path.' },
		'mount-workspace-git-root': { type: 'boolean', default: true, description: 'Mount the workspace using its Git root.' },
		'config': { type: 'string', description: 'devcontainer.json path. The default is to use .devcontainer/devcontainer.json or, if that does not exist, .devcontainer.json in the workspace folder.' },
		'override-config': { type: 'string', description: 'devcontainer.json path to override any devcontainer.json in the workspace folder (or built-in configuration). This is required when there is no devcontainer.json otherwise.' },
		'log-level': { choices: ['info' as 'info', 'debug' as 'debug', 'trace' as 'trace'], default: 'info' as 'info', description: 'Log level for the --terminal-log-file. When set to trace, the log level for --log-file will also be set to trace.' },
		'log-format': { choices: ['text' as 'text', 'json' as 'json'], default: 'text' as 'text', description: 'Log format.' },
		'terminal-columns': { type: 'number', implies: ['terminal-rows'], description: 'Number of rows to render the output for. This is required for some of the subprocesses to correctly render their output.' },
		'terminal-rows': { type: 'number', implies: ['terminal-columns'], description: 'Number of columns to render the output for. This is required for some of the subprocesses to correctly render their output.' },
		'include-features-configuration': { type: 'boolean', default: false, description: 'Include features configuration.' },
	});
}

type ReadConfigurationArgs = UnpackArgv<ReturnType<typeof readConfigurationOptions>>;

function readConfigurationHandler(args: ReadConfigurationArgs) {
	(async () => readConfiguration(args))().catch(console.error);
}

async function readConfiguration({
	// 'user-data-folder': persistedFolder,
	'workspace-folder': workspaceFolderArg,
	'mount-workspace-git-root': mountWorkspaceGitRoot,
	config: configParam,
	'override-config': overrideConfig,
	'log-level': logLevel,
	'log-format': logFormat,
	'terminal-rows': terminalRows,
	'terminal-columns': terminalColumns,
	'include-features-configuration': includeFeaturesConfig,
}: ReadConfigurationArgs) {
	const disposables: (() => Promise<unknown> | undefined)[] = [];
	const dispose = async () => {
		await Promise.all(disposables.map(d => d()));
	};
	let output: Log | undefined;
	try {
		const workspaceFolder = path.resolve(process.cwd(), workspaceFolderArg);
		const configFile = configParam ? URI.file(path.resolve(process.cwd(), configParam)) : undefined;
		const overrideConfigFile = overrideConfig ? URI.file(path.resolve(process.cwd(), overrideConfig)) : undefined;
		const cwd = workspaceFolder || process.cwd();
		const cliHost = await getCLIHost(cwd, loadNativeModule);
		const extensionPath = path.join(__dirname, '..', '..');
		const sessionStart = new Date();
		const pkg = await getPackageConfig(extensionPath);
		output = createLog({
			logLevel: mapLogLevel(logLevel),
			logFormat,
			log: text => process.stderr.write(text),
			terminalDimensions: terminalColumns && terminalRows ? { columns: terminalColumns, rows: terminalRows } : undefined,
		}, pkg, sessionStart, disposables);

		const workspace = workspaceFromPath(cliHost.path, workspaceFolder);
		const configPath = configFile ? configFile : workspace
			? (await getDevContainerConfigPathIn(cliHost, workspace.configFolderPath)
				|| (overrideConfigFile ? getDefaultDevContainerConfigPath(cliHost, workspace.configFolderPath) : undefined))
			: overrideConfigFile;
		const configs = configPath && await readDevContainerConfigFile(cliHost, workspace, configPath, mountWorkspaceGitRoot, output, undefined, overrideConfigFile) || undefined;
		if (!configs) {
			throw new ContainerError({ description: `Dev container config (${uriToFsPath(configFile || getDefaultDevContainerConfigPath(cliHost, workspace!.configFolderPath), cliHost.platform)}) not found.` });
		}
		const featuresConfiguration = includeFeaturesConfig ? await generateFeaturesConfig({ extensionPath, cwd: process.cwd(), output, env: cliHost.env }, (await createFeaturesTempFolder({ cliHost, package: pkg })), configs.config, async () => /* TODO: ? (await imageDetails()).Config.Labels || */({}), getContainerFeaturesFolder) : undefined;
		await new Promise<void>((resolve, reject) => {
			process.stdout.write(JSON.stringify({
				configuration: configs.config,
				workspace: configs.workspaceConfig,
				featuresConfiguration,
			}) + '\n', err => err ? reject(err) : resolve());
		});
	} catch (err) {
		if (output) {
			output.write(err && (err.stack || err.message) || String(err));
		} else {
			console.error(err);
		}
		await dispose();
		process.exit(1);
	}
	await dispose();
	process.exit(0);
}

function execOptions(y: Argv) {
	return y.options({
		'user-data-folder': { type: 'string', description: 'Host path to a directory that is intended to be persisted and share state between sessions.' },
		'docker-path': { type: 'string', description: 'Docker CLI path.' },
		'docker-compose-path': { type: 'string', description: 'Docker Compose CLI path.' },
		'container-data-folder': { type: 'string', description: 'Container data folder where user data inside the container will be stored.' },
		'container-system-data-folder': { type: 'string', description: 'Container system data folder where system data inside the container will be stored.' },
		'workspace-folder': { type: 'string', required: true, description: 'Workspace folder path. The devcontainer.json will be looked up relative to this path.' },
		'mount-workspace-git-root': { type: 'boolean', default: true, description: 'Mount the workspace using its Git root.' },
		'container-id': { type: 'string', description: 'Id of the container to run the user commands for.' },
		'id-label': { type: 'string', description: 'Id label(s) of the format name=value. If no --container-id is given the id labels will be used to look up the container. If no --id-label is given, one will be inferred from the --workspace-folder path.' },
		'config': { type: 'string', description: 'devcontainer.json path. The default is to use .devcontainer/devcontainer.json or, if that does not exist, .devcontainer.json in the workspace folder.' },
		'override-config': { type: 'string', description: 'devcontainer.json path to override any devcontainer.json in the workspace folder (or built-in configuration). This is required when there is no devcontainer.json otherwise.' },
		'log-level': { choices: ['info' as 'info', 'debug' as 'debug', 'trace' as 'trace'], default: 'info' as 'info', description: 'Log level for the --terminal-log-file. When set to trace, the log level for --log-file will also be set to trace.' },
		'log-format': { choices: ['text' as 'text', 'json' as 'json'], default: 'text' as 'text', description: 'Log format.' },
		'terminal-columns': { type: 'number', implies: ['terminal-rows'], description: 'Number of rows to render the output for. This is required for some of the subprocesses to correctly render their output.' },
		'terminal-rows': { type: 'number', implies: ['terminal-columns'], description: 'Number of columns to render the output for. This is required for some of the subprocesses to correctly render their output.' },
		'default-user-env-probe': { choices: ['none' as 'none', 'loginInteractiveShell' as 'loginInteractiveShell', 'interactiveShell' as 'interactiveShell', 'loginShell' as 'loginShell'], default: defaultDefaultUserEnvProbe, description: 'Default value for the devcontainer.json\'s "userEnvProbe".' },
		'remote-env': { type: 'string', description: 'Remote environment variables of the format name=value. These will be added when executing the user commands.' },
	})
		.positional('cmd', {
			type: 'string',
			description: 'Command to execute.',
			demandOption: true,
		}).positional('args', {
			type: 'string',
			array: true,
			description: 'Arguments to the command.',
			demandOption: true,
		})
		.check(argv => {
			const idLabels = (argv['id-label'] && (Array.isArray(argv['id-label']) ? argv['id-label'] : [argv['id-label']])) as string[] | undefined;
			if (idLabels?.some(idLabel => !/.+=.+/.test(idLabel))) {
				throw new Error('Unmatched argument format: id-label must match <name>=<value>');
			}
			const remoteEnvs = (argv['remote-env'] && (Array.isArray(argv['remote-env']) ? argv['remote-env'] : [argv['remote-env']])) as string[] | undefined;
			if (remoteEnvs?.some(remoteEnv => !/.+=.+/.test(remoteEnv))) {
				throw new Error('Unmatched argument format: remote-env must match <name>=<value>');
			}
			return true;
		});
}

export type ExecArgs = UnpackArgv<ReturnType<typeof execOptions>>;

function execHandler(args: ExecArgs) {
	(async () => exec(args))().catch(console.error);
}

async function exec(args: ExecArgs) {
	const result = await doExec(args);
	const exitCode = result.outcome === 'error' ? 1 : 0;
	console.log(JSON.stringify(result));
	await result.dispose();
	process.exit(exitCode);
}

export async function doExec({
	'user-data-folder': persistedFolder,
	'docker-path': dockerPath,
	'docker-compose-path': dockerComposePath,
	'container-data-folder': containerDataFolder,
	'container-system-data-folder': containerSystemDataFolder,
	'workspace-folder': workspaceFolderArg,
	'mount-workspace-git-root': mountWorkspaceGitRoot,
	'container-id': containerId,
	'id-label': idLabel,
	config: configParam,
	'override-config': overrideConfig,
	'log-level': logLevel,
	'log-format': logFormat,
	'terminal-rows': terminalRows,
	'terminal-columns': terminalColumns,
	'default-user-env-probe': defaultUserEnvProbe,
	'remote-env': addRemoteEnv,
	_: restArgs,
}: ExecArgs & { _?: string[] }) {
	const disposables: (() => Promise<unknown> | undefined)[] = [];
	const dispose = async () => {
		await Promise.all(disposables.map(d => d()));
	};
	try {
		const workspaceFolder = path.resolve(process.cwd(), workspaceFolderArg);
		const idLabels = idLabel ? (Array.isArray(idLabel) ? idLabel as string[] : [idLabel]) : getDefaultIdLabels(workspaceFolder);
		const addRemoteEnvs = addRemoteEnv ? (Array.isArray(addRemoteEnv) ? addRemoteEnv as string[] : [addRemoteEnv]) : [];
		const configFile = configParam ? URI.file(path.resolve(process.cwd(), configParam)) : undefined;
		const overrideConfigFile = overrideConfig ? URI.file(path.resolve(process.cwd(), overrideConfig)) : undefined;
		const params = await createDockerParams({
			dockerPath,
			dockerComposePath,
			containerDataFolder,
			containerSystemDataFolder,
			workspaceFolder,
			mountWorkspaceGitRoot,
			idLabels,
			configFile,
			overrideConfigFile,
			logLevel: mapLogLevel(logLevel),
			logFormat,
			log: text => process.stderr.write(text),
			terminalDimensions: terminalColumns && terminalRows ? { columns: terminalColumns, rows: terminalRows } : undefined,
			defaultUserEnvProbe,
			removeExistingContainer: false,
			buildNoCache: false,
			expectExistingContainer: false,
			postCreateEnabled: true,
			skipNonBlocking: false,
			prebuild: false,
			persistedFolder,
			additionalMounts: [],
			updateRemoteUserUIDDefault: 'never',
			remoteEnv: keyValuesToRecord(addRemoteEnvs),
			additionalCacheFroms: [],
			useBuildKit: 'auto',
			omitLoggerHeader: true,
<<<<<<< HEAD
			buildxPlatform: undefined,
			buildxPush: false,
=======
>>>>>>> 0a8eee3f
		}, disposables);

		const { common } = params;
		const { cliHost, output } = common;
		const workspace = workspaceFromPath(cliHost.path, workspaceFolder);
		const configPath = configFile ? configFile : workspace
			? (await getDevContainerConfigPathIn(cliHost, workspace.configFolderPath)
				|| (overrideConfigFile ? getDefaultDevContainerConfigPath(cliHost, workspace.configFolderPath) : undefined))
			: overrideConfigFile;
		const configs = configPath && await readDevContainerConfigFile(cliHost, workspace, configPath, params.mountWorkspaceGitRoot, output, undefined, overrideConfigFile) || undefined;
		if (!configs) {
			throw new ContainerError({ description: `Dev container config (${uriToFsPath(configFile || getDefaultDevContainerConfigPath(cliHost, workspace!.configFolderPath), cliHost.platform)}) not found.` });
		}
		const { config, workspaceConfig } = configs;

		const container = containerId ? await inspectContainer(params, containerId) : await findDevContainer(params, idLabels);
		if (!container) {
			bailOut(common.output, 'Dev container not found.');
		}
		const containerProperties = await createContainerProperties(params, container.Id, workspaceConfig.workspaceFolder, config.remoteUser);
		const remoteEnv = probeRemoteEnv(common, containerProperties, config);
		const remoteCwd = containerProperties.remoteWorkspaceFolder || containerProperties.homeFolder;
		const infoOutput = makeLog(output, LogLevel.Info);
		await runRemoteCommand({ ...common, output: infoOutput }, containerProperties, restArgs || [], remoteCwd, { remoteEnv: await remoteEnv, print: 'continuous' });

		return {
			outcome: 'success' as 'success',
			dispose,
		};

	} catch (originalError) {
		const originalStack = originalError?.stack;
		const err = originalError instanceof ContainerError ? originalError : new ContainerError({
			description: 'An error occurred running a command in the container.',
			originalError
		});
		if (originalStack) {
			console.error(originalStack);
		}
		return {
			outcome: 'error' as 'error',
			message: err.message,
			description: err.description,
			containerId: err.containerId,
			dispose,
		};
	}
}

// -- 'features test' command
function featuresTestOptions(y: Argv) {
	return y
		.options({
			'base-image': { type: 'string', alias: 'i', default: 'ubuntu:focal', description: 'Base Image' },
<<<<<<< HEAD
			'features': { type: 'array', alias: 'f', describe: 'Feature(s) to test as space-separated parameters. \nOmit to auto-detect all features in collection directory.', },
=======
			'features': { type: 'array', alias: 'f', describe: 'Feature(s) to test as space-separated parameters. Omit to auto-detect all features in collection directory.  Cannot be combined with \'-s\'.', },
			'scenarios': { type: 'string', alias: 's', description: 'Path to scenario test directory (containing scenarios.json).  Cannot be combined with \'-f\'.' },
>>>>>>> 0a8eee3f
			'remote-user': { type: 'string', alias: 'u', default: 'root', describe: 'Remote user', },
			'collection-folder': { type: 'string', alias: 'c', default: '.', description: 'Path to folder containing \'src\' and \'test\' sub-folders.' },
			'log-level': { choices: ['info' as 'info', 'debug' as 'debug', 'trace' as 'trace'], default: 'info' as 'info', description: 'Log level.' },
			'quiet': { type: 'boolean', alias: 'q', default: false, description: 'Quiets output' },
<<<<<<< HEAD
=======
		})
		.check(argv => {
			if (argv['scenarios'] && argv['features']) {
				throw new Error('Cannot combine --scenarios and --features');
			}
			return true;
>>>>>>> 0a8eee3f
		});
}

export type FeaturesTestArgs = UnpackArgv<ReturnType<typeof featuresTestOptions>>;
export interface FeaturesTestCommandInput {
	cliHost: CLIHost;
	pkg: PackageConfiguration;
	baseImage: string;
	collectionFolder: string;
	features?: string[];
<<<<<<< HEAD
=======
	scenariosFolder: string | undefined;
>>>>>>> 0a8eee3f
	remoteUser: string;
	quiet: boolean;
	logLevel: LogLevel;
	disposables: (() => Promise<unknown> | undefined)[];
}

function featuresTestHandler(args: FeaturesTestArgs) {
	(async () => await featuresTest(args))().catch(console.error);
}

async function featuresTest({
	'base-image': baseImage,
	'collection-folder': collectionFolder,
	features,
<<<<<<< HEAD
=======
	scenarios: scenariosFolder,
>>>>>>> 0a8eee3f
	'remote-user': remoteUser,
	quiet,
	'log-level': inputLogLevel,
}: FeaturesTestArgs) {
	const disposables: (() => Promise<unknown> | undefined)[] = [];
	const dispose = async () => {
		await Promise.all(disposables.map(d => d()));
	};

	const cwd = process.cwd();
	const cliHost = await getCLIHost(cwd, loadNativeModule);
	const extensionPath = path.join(__dirname, '..', '..');
	const pkg = await getPackageConfig(extensionPath);

	const logLevel = mapLogLevel(inputLogLevel);

	const args: FeaturesTestCommandInput = {
		baseImage,
		cliHost,
		logLevel,
		quiet,
		pkg,
		collectionFolder: cliHost.path.resolve(collectionFolder),
		features: features ? (Array.isArray(features) ? features as string[] : [features]) : undefined,
<<<<<<< HEAD
=======
		scenariosFolder: scenariosFolder ? cliHost.path.resolve(scenariosFolder) : undefined,
>>>>>>> 0a8eee3f
		remoteUser,
		disposables
	};

	const exitCode = await doFeaturesTestCommand(args);

	await dispose();
	process.exit(exitCode);
}
// -- End: 'features test' command

function keyValuesToRecord(keyValues: string[]): Record<string, string> {
	return keyValues.reduce((envs, env) => {
		const i = env.indexOf('=');
		if (i !== -1) {
			envs[env.substring(0, i)] = env.substring(i + 1);
		}
		return envs;
	}, {} as Record<string, string>);
}

function getDefaultIdLabels(workspaceFolder: string) {
	return [`${hostFolderLabel}=${workspaceFolder}`];
}<|MERGE_RESOLUTION|>--- conflicted
+++ resolved
@@ -778,11 +778,8 @@
 			additionalCacheFroms: [],
 			useBuildKit: 'auto',
 			omitLoggerHeader: true,
-<<<<<<< HEAD
 			buildxPlatform: undefined,
 			buildxPush: false,
-=======
->>>>>>> 0a8eee3f
 		}, disposables);
 
 		const { common } = params;
@@ -837,25 +834,18 @@
 	return y
 		.options({
 			'base-image': { type: 'string', alias: 'i', default: 'ubuntu:focal', description: 'Base Image' },
-<<<<<<< HEAD
-			'features': { type: 'array', alias: 'f', describe: 'Feature(s) to test as space-separated parameters. \nOmit to auto-detect all features in collection directory.', },
-=======
 			'features': { type: 'array', alias: 'f', describe: 'Feature(s) to test as space-separated parameters. Omit to auto-detect all features in collection directory.  Cannot be combined with \'-s\'.', },
 			'scenarios': { type: 'string', alias: 's', description: 'Path to scenario test directory (containing scenarios.json).  Cannot be combined with \'-f\'.' },
->>>>>>> 0a8eee3f
 			'remote-user': { type: 'string', alias: 'u', default: 'root', describe: 'Remote user', },
 			'collection-folder': { type: 'string', alias: 'c', default: '.', description: 'Path to folder containing \'src\' and \'test\' sub-folders.' },
 			'log-level': { choices: ['info' as 'info', 'debug' as 'debug', 'trace' as 'trace'], default: 'info' as 'info', description: 'Log level.' },
 			'quiet': { type: 'boolean', alias: 'q', default: false, description: 'Quiets output' },
-<<<<<<< HEAD
-=======
 		})
 		.check(argv => {
 			if (argv['scenarios'] && argv['features']) {
 				throw new Error('Cannot combine --scenarios and --features');
 			}
 			return true;
->>>>>>> 0a8eee3f
 		});
 }
 
@@ -866,10 +856,7 @@
 	baseImage: string;
 	collectionFolder: string;
 	features?: string[];
-<<<<<<< HEAD
-=======
 	scenariosFolder: string | undefined;
->>>>>>> 0a8eee3f
 	remoteUser: string;
 	quiet: boolean;
 	logLevel: LogLevel;
@@ -884,10 +871,7 @@
 	'base-image': baseImage,
 	'collection-folder': collectionFolder,
 	features,
-<<<<<<< HEAD
-=======
 	scenarios: scenariosFolder,
->>>>>>> 0a8eee3f
 	'remote-user': remoteUser,
 	quiet,
 	'log-level': inputLogLevel,
@@ -912,10 +896,7 @@
 		pkg,
 		collectionFolder: cliHost.path.resolve(collectionFolder),
 		features: features ? (Array.isArray(features) ? features as string[] : [features]) : undefined,
-<<<<<<< HEAD
-=======
 		scenariosFolder: scenariosFolder ? cliHost.path.resolve(scenariosFolder) : undefined,
->>>>>>> 0a8eee3f
 		remoteUser,
 		disposables
 	};
