/*---------------------------------------------------------------------------------------------
 *  Copyright (c) Microsoft Corporation. All rights reserved.
 *  Licensed under the MIT License. See License.txt in the project root for license information.
 *--------------------------------------------------------------------------------------------*/

import * as path from 'path';
import yargs, { Argv } from 'yargs';

import { createDockerParams, createLog, launch, ProvisionOptions } from './devContainers';
import { createContainerProperties, createFeaturesTempFolder, getPackageConfig, isDockerFileConfig } from './utils';
import { URI } from 'vscode-uri';
import { ContainerError } from '../spec-common/errors';
import { Log, LogLevel, makeLog, mapLogLevel } from '../spec-utils/log';
import { UnpackPromise } from '../spec-utils/types';
import { probeRemoteEnv, runPostCreateCommands, runRemoteCommand, UserEnvProbe } from '../spec-common/injectHeadless';
import { bailOut, buildNamedImageAndExtend, findDevContainer, hostFolderLabel } from './singleContainer';
import { extendImage } from './containerFeatures';
import { DockerCLIParameters, dockerPtyCLI, inspectContainer } from '../spec-shutdown/dockerUtils';
import { buildAndExtendDockerCompose, getProjectName, readDockerComposeConfig } from './dockerCompose';
import { getDockerComposeFilePaths } from '../spec-configuration/configuration';
import { workspaceFromPath } from '../spec-utils/workspaces';
import { readDevContainerConfigFile } from './configContainer';
import { getDefaultDevContainerConfigPath, getDevContainerConfigPathIn, uriToFsPath } from '../spec-configuration/configurationCommonUtils';
import { CLIHost, getCLIHost } from '../spec-common/cliHost';
import { loadNativeModule } from '../spec-common/commonUtils';
import { generateFeaturesConfig, getContainerFeaturesFolder } from '../spec-configuration/containerFeaturesConfiguration';
import { doFeaturesTestCommand } from './featuresCLI/testContainerFeatures';
import { PackageConfiguration } from '../spec-utils/product';

const defaultDefaultUserEnvProbe: UserEnvProbe = 'loginInteractiveShell';

(async () => {

	const argv = process.argv.slice(2);
	const restArgs = argv[0] === 'exec' && argv[1] !== '--help'; // halt-at-non-option doesn't work in subcommands: https://github.com/yargs/yargs/issues/1417
	const y = yargs([])
		.parserConfiguration({
			// By default, yargs allows `--no-myoption` to set a boolean `--myoption` to false
			// Disable this to allow `--no-cache` on the `build` command to align with `docker build` syntax
			'boolean-negation': false,
			'halt-at-non-option': restArgs,
		})
		.scriptName('devcontainer')
		.version((await getPackageConfig(path.join(__dirname, '..', '..'))).version)
		.demandCommand()
		.strict();
	y.wrap(Math.min(120, y.terminalWidth()));
	y.command('up', 'Create and run dev container', provisionOptions, provisionHandler);
	y.command('build [path]', 'Build a dev container image', buildOptions, buildHandler);
	y.command('run-user-commands', 'Run user commands', runUserCommandsOptions, runUserCommandsHandler);
	y.command('read-configuration', 'Read configuration', readConfigurationOptions, readConfigurationHandler);
	y.command('features', 'Features commands', (y: Argv) =>
		y.command('test', 'Test features', featuresTestOptions, featuresTestHandler));
	y.command(restArgs ? ['exec', '*'] : ['exec <cmd> [args..]'], 'Execute a command on a running dev container', execOptions, execHandler);
	y.parse(restArgs ? argv.slice(1) : argv);

})().catch(console.error);

type UnpackArgv<T> = T extends Argv<infer U> ? U : T;

const mountRegex = /^type=(bind|volume),source=([^,]+),target=([^,]+)(?:,external=(true|false))?$/;

function provisionOptions(y: Argv) {
	return y.options({
		'docker-path': { type: 'string', description: 'Docker CLI path.' },
		'docker-compose-path': { type: 'string', description: 'Docker Compose CLI path.' },
		'container-data-folder': { type: 'string', description: 'Container data folder where user data inside the container will be stored.' },
		'container-system-data-folder': { type: 'string', description: 'Container system data folder where system data inside the container will be stored.' },
		'workspace-folder': { type: 'string', description: 'Workspace folder path. The devcontainer.json will be looked up relative to this path.' },
		'workspace-mount-consistency': { choices: ['consistent' as 'consistent', 'cached' as 'cached', 'delegated' as 'delegated'], default: 'cached' as 'cached', description: 'Workspace mount consistency.' },
		'mount-workspace-git-root': { type: 'boolean', default: true, description: 'Mount the workspace using its Git root.' },
		'id-label': { type: 'string', description: 'Id label(s) of the format name=value. These will be set on the container and used to query for an existing container. If no --id-label is given, one will be inferred from the --workspace-folder path.' },
		'config': { type: 'string', description: 'devcontainer.json path. The default is to use .devcontainer/devcontainer.json or, if that does not exist, .devcontainer.json in the workspace folder.' },
		'override-config': { type: 'string', description: 'devcontainer.json path to override any devcontainer.json in the workspace folder (or built-in configuration). This is required when there is no devcontainer.json otherwise.' },
		'log-level': { choices: ['info' as 'info', 'debug' as 'debug', 'trace' as 'trace'], default: 'info' as 'info', description: 'Log level for the --terminal-log-file. When set to trace, the log level for --log-file will also be set to trace.' },
		'log-format': { choices: ['text' as 'text', 'json' as 'json'], default: 'text' as 'text', description: 'Log format.' },
		'terminal-columns': { type: 'number', implies: ['terminal-rows'], description: 'Number of rows to render the output for. This is required for some of the subprocesses to correctly render their output.' },
		'terminal-rows': { type: 'number', implies: ['terminal-columns'], description: 'Number of columns to render the output for. This is required for some of the subprocesses to correctly render their output.' },
		'default-user-env-probe': { choices: ['none' as 'none', 'loginInteractiveShell' as 'loginInteractiveShell', 'interactiveShell' as 'interactiveShell', 'loginShell' as 'loginShell'], default: defaultDefaultUserEnvProbe, description: 'Default value for the devcontainer.json\'s "userEnvProbe".' },
		'update-remote-user-uid-default': { choices: ['never' as 'never', 'on' as 'on', 'off' as 'off'], default: 'on' as 'on', description: 'Default for updating the remote user\'s UID and GID to the local user\'s one.' },
		'remove-existing-container': { type: 'boolean', default: false, description: 'Removes the dev container if it already exists.' },
		'build-no-cache': { type: 'boolean', default: false, description: 'Builds the image with `--no-cache` if the container does not exist.' },
		'expect-existing-container': { type: 'boolean', default: false, description: 'Fail if the container does not exist.' },
		'skip-post-create': { type: 'boolean', default: false, description: 'Do not run onCreateCommand, updateContentCommand, postCreateCommand, postStartCommand or postAttachCommand and do not install dotfiles.' },
		'skip-non-blocking-commands': { type: 'boolean', default: false, description: 'Stop running user commands after running the command configured with waitFor or the updateContentCommand by default.' },
		prebuild: { type: 'boolean', default: false, description: 'Stop after onCreateCommand and updateContentCommand, rerunning updateContentCommand if it has run before.' },
		'user-data-folder': { type: 'string', description: 'Host path to a directory that is intended to be persisted and share state between sessions.' },
		'mount': { type: 'string', description: 'Additional mount point(s). Format: type=<bind|volume>,source=<source>,target=<target>[,external=<true|false>]' },
		'remote-env': { type: 'string', description: 'Remote environment variables of the format name=value. These will be added when executing the user commands.' },
		'cache-from': { type: 'string', description: 'Additional image to use as potential layer cache during image building' },
		'buildkit': { choices: ['auto' as 'auto', 'never' as 'never'], default: 'auto' as 'auto', description: 'Control whether BuildKit should be used' },
	})
		.check(argv => {
			const idLabels = (argv['id-label'] && (Array.isArray(argv['id-label']) ? argv['id-label'] : [argv['id-label']])) as string[] | undefined;
			if (idLabels?.some(idLabel => !/.+=.+/.test(idLabel))) {
				throw new Error('Unmatched argument format: id-label must match <name>=<value>');
			}
			if (!(argv['workspace-folder'] || argv['id-label'])) {
				throw new Error('Missing required argument: workspace-folder or id-label');
			}
			if (!(argv['workspace-folder'] || argv['override-config'])) {
				throw new Error('Missing required argument: workspace-folder or override-config');
			}
			const mounts = (argv.mount && (Array.isArray(argv.mount) ? argv.mount : [argv.mount])) as string[] | undefined;
			if (mounts?.some(mount => !mountRegex.test(mount))) {
				throw new Error('Unmatched argument format: mount must match type=<bind|volume>,source=<source>,target=<target>[,external=<true|false>]');
			}
			const remoteEnvs = (argv['remote-env'] && (Array.isArray(argv['remote-env']) ? argv['remote-env'] : [argv['remote-env']])) as string[] | undefined;
			if (remoteEnvs?.some(remoteEnv => !/.+=.+/.test(remoteEnv))) {
				throw new Error('Unmatched argument format: remote-env must match <name>=<value>');
			}
			return true;
		});
}

type ProvisionArgs = UnpackArgv<ReturnType<typeof provisionOptions>>;

function provisionHandler(args: ProvisionArgs) {
	(async () => provision(args))().catch(console.error);
}

async function provision({
	'user-data-folder': persistedFolder,
	'docker-path': dockerPath,
	'docker-compose-path': dockerComposePath,
	'container-data-folder': containerDataFolder,
	'container-system-data-folder': containerSystemDataFolder,
	'workspace-folder': workspaceFolderArg,
	'workspace-mount-consistency': workspaceMountConsistency,
	'mount-workspace-git-root': mountWorkspaceGitRoot,
	'id-label': idLabel,
	config,
	'override-config': overrideConfig,
	'log-level': logLevel,
	'log-format': logFormat,
	'terminal-rows': terminalRows,
	'terminal-columns': terminalColumns,
	'default-user-env-probe': defaultUserEnvProbe,
	'update-remote-user-uid-default': updateRemoteUserUIDDefault,
	'remove-existing-container': removeExistingContainer,
	'build-no-cache': buildNoCache,
	'expect-existing-container': expectExistingContainer,
	'skip-post-create': skipPostCreate,
	'skip-non-blocking-commands': skipNonBlocking,
	prebuild,
	mount,
	'remote-env': addRemoteEnv,
	'cache-from': addCacheFrom,
	'buildkit': buildkit,
}: ProvisionArgs) {

	const workspaceFolder = workspaceFolderArg ? path.resolve(process.cwd(), workspaceFolderArg) : undefined;
	const addRemoteEnvs = addRemoteEnv ? (Array.isArray(addRemoteEnv) ? addRemoteEnv as string[] : [addRemoteEnv]) : [];
	const addCacheFroms = addCacheFrom ? (Array.isArray(addCacheFrom) ? addCacheFrom as string[] : [addCacheFrom]) : [];
	const options: ProvisionOptions = {
		dockerPath,
		dockerComposePath,
		containerDataFolder,
		containerSystemDataFolder,
		workspaceFolder,
		workspaceMountConsistency,
		mountWorkspaceGitRoot,
		idLabels: idLabel ? (Array.isArray(idLabel) ? idLabel as string[] : [idLabel]) : getDefaultIdLabels(workspaceFolder!),
		configFile: config ? URI.file(path.resolve(process.cwd(), config)) : undefined,
		overrideConfigFile: overrideConfig ? URI.file(path.resolve(process.cwd(), overrideConfig)) : undefined,
		logLevel: mapLogLevel(logLevel),
		logFormat,
		log: text => process.stderr.write(text),
		terminalDimensions: terminalColumns && terminalRows ? { columns: terminalColumns, rows: terminalRows } : undefined,
		defaultUserEnvProbe,
		removeExistingContainer,
		buildNoCache,
		expectExistingContainer,
		postCreateEnabled: !skipPostCreate,
		skipNonBlocking,
		prebuild,
		persistedFolder,
		additionalMounts: mount ? (Array.isArray(mount) ? mount : [mount]).map(mount => {
			const [, type, source, target, external] = mountRegex.exec(mount)!;
			return {
				type: type as 'bind' | 'volume',
				source,
				target,
				external: external === 'true'
			};
		}) : [],
		updateRemoteUserUIDDefault,
		remoteEnv: keyValuesToRecord(addRemoteEnvs),
		additionalCacheFroms: addCacheFroms,
		useBuildKit: buildkit,
		buildxPlatform: undefined,
		buildxPush: false,
	};

	const result = await doProvision(options);
	const exitCode = result.outcome === 'error' ? 1 : 0;
	console.log(JSON.stringify(result));
	if (result.outcome === 'success') {
		await result.finishBackgroundTasks();
	}
	await result.dispose();
	process.exit(exitCode);
}

async function doProvision(options: ProvisionOptions) {
	const disposables: (() => Promise<unknown> | undefined)[] = [];
	const dispose = async () => {
		await Promise.all(disposables.map(d => d()));
	};
	try {
		const result = await launch(options, disposables);
		return {
			outcome: 'success' as 'success',
			dispose,
			...result,
		};
	} catch (originalError) {
		const originalStack = originalError?.stack;
		const err = originalError instanceof ContainerError ? originalError : new ContainerError({
			description: 'An error occurred setting up the container.',
			originalError
		});
		if (originalStack) {
			console.error(originalStack);
		}
		return {
			outcome: 'error' as 'error',
			message: err.message,
			description: err.description,
			containerId: err.containerId,
			dispose,
		};
	}
}

export type Result = UnpackPromise<ReturnType<typeof doProvision>> & { backgroundProcessPID?: number };

function buildOptions(y: Argv) {
	return y.options({
		'user-data-folder': { type: 'string', description: 'Host path to a directory that is intended to be persisted and share state between sessions.' },
		'docker-path': { type: 'string', description: 'Docker CLI path.' },
		'docker-compose-path': { type: 'string', description: 'Docker Compose CLI path.' },
		'workspace-folder': { type: 'string', required: true, description: 'Workspace folder path. The devcontainer.json will be looked up relative to this path.' },
		'log-level': { choices: ['info' as 'info', 'debug' as 'debug', 'trace' as 'trace'], default: 'info' as 'info', description: 'Log level.' },
		'log-format': { choices: ['text' as 'text', 'json' as 'json'], default: 'text' as 'text', description: 'Log format.' },
		'no-cache': { type: 'boolean', default: false, description: 'Builds the image with `--no-cache`.' },
		'image-name': { type: 'string', description: 'Image name.' },
		'cache-from': { type: 'string', description: 'Additional image to use as potential layer cache' },
		'buildkit': { choices: ['auto' as 'auto', 'never' as 'never'], default: 'auto' as 'auto', description: 'Control whether BuildKit should be used' },
		'platform': { type: 'string', description: 'Set target platforms.' },
		'push': { type: 'boolean', default: false, description: 'Push to a container registry.' },
	});
}

type BuildArgs = UnpackArgv<ReturnType<typeof buildOptions>>;

function buildHandler(args: BuildArgs) {
	(async () => build(args))().catch(console.error);
}

async function build(args: BuildArgs) {
	const result = await doBuild(args);
	const exitCode = result.outcome === 'error' ? 1 : 0;
	console.log(JSON.stringify(result));
	await result.dispose();
	process.exit(exitCode);
}

async function doBuild({
	'user-data-folder': persistedFolder,
	'docker-path': dockerPath,
	'docker-compose-path': dockerComposePath,
	'workspace-folder': workspaceFolderArg,
	'log-level': logLevel,
	'log-format': logFormat,
	'no-cache': buildNoCache,
	'image-name': argImageName,
	'cache-from': addCacheFrom,
	'buildkit': buildkit,
	'platform': buildxPlatform,
	'push': buildxPush,
}: BuildArgs) {
	const disposables: (() => Promise<unknown> | undefined)[] = [];
	const dispose = async () => {
		await Promise.all(disposables.map(d => d()));
	};
	try {
		const workspaceFolder = path.resolve(process.cwd(), workspaceFolderArg);
		const configFile: URI | undefined = /* config ? URI.file(path.resolve(process.cwd(), config)) : */ undefined; // TODO
		const overrideConfigFile: URI | undefined = /* overrideConfig ? URI.file(path.resolve(process.cwd(), overrideConfig)) : */ undefined;
		const addCacheFroms = addCacheFrom ? (Array.isArray(addCacheFrom) ? addCacheFrom as string[] : [addCacheFrom]) : [];
		const params = await createDockerParams({
			dockerPath,
			dockerComposePath,
			containerDataFolder: undefined,
			containerSystemDataFolder: undefined,
			workspaceFolder,
			mountWorkspaceGitRoot: false,
			idLabels: getDefaultIdLabels(workspaceFolder),
			configFile,
			overrideConfigFile,
			logLevel: mapLogLevel(logLevel),
			logFormat,
			log: text => process.stderr.write(text),
			terminalDimensions: /* terminalColumns && terminalRows ? { columns: terminalColumns, rows: terminalRows } : */ undefined, // TODO
			defaultUserEnvProbe: 'loginInteractiveShell',
			removeExistingContainer: false,
			buildNoCache,
			expectExistingContainer: false,
			postCreateEnabled: false,
			skipNonBlocking: false,
			prebuild: false,
			persistedFolder,
			additionalMounts: [],
			updateRemoteUserUIDDefault: 'never',
			remoteEnv: {},
			additionalCacheFroms: addCacheFroms,
			useBuildKit: buildkit,
			buildxPlatform,
			buildxPush,
		}, disposables);

		const { common, dockerCLI, dockerComposeCLI } = params;
		const { cliHost, env, output } = common;
		const workspace = workspaceFromPath(cliHost.path, workspaceFolder);
		const configPath = configFile ? configFile : workspace
			? (await getDevContainerConfigPathIn(cliHost, workspace.configFolderPath)
				|| (overrideConfigFile ? getDefaultDevContainerConfigPath(cliHost, workspace.configFolderPath) : undefined))
			: overrideConfigFile;
		const configs = configPath && await readDevContainerConfigFile(cliHost, workspace, configPath, params.mountWorkspaceGitRoot, output, undefined, overrideConfigFile) || undefined;
		if (!configs) {
			throw new ContainerError({ description: `Dev container config (${uriToFsPath(configFile || getDefaultDevContainerConfigPath(cliHost, workspace!.configFolderPath), cliHost.platform)}) not found.` });
		}
		const { config } = configs;
		let imageNameResult = '';

		if (isDockerFileConfig(config)) {

			// Build the base image and extend with features etc.
			const { updatedImageName } = await buildNamedImageAndExtend(params, config, argImageName);

			if (argImageName) {
				if (!buildxPush) {
					await dockerPtyCLI(params, 'tag', updatedImageName, argImageName);
				}
				imageNameResult = argImageName;
			} else {
				imageNameResult = updatedImageName;
			}
		} else if ('dockerComposeFile' in config) {

			if (buildxPlatform || buildxPush) {
				throw new ContainerError({ description: '--platform or --push not supported.' });
			}

			const cwdEnvFile = cliHost.path.join(cliHost.cwd, '.env');
			const envFile = Array.isArray(config.dockerComposeFile) && config.dockerComposeFile.length === 0 && await cliHost.isFile(cwdEnvFile) ? cwdEnvFile : undefined;
			const composeFiles = await getDockerComposeFilePaths(cliHost, config, cliHost.env, workspaceFolder);

			// If dockerComposeFile is an array, add -f <file> in order. https://docs.docker.com/compose/extends/#multiple-compose-files
			const composeGlobalArgs = ([] as string[]).concat(...composeFiles.map(composeFile => ['-f', composeFile]));
			if (envFile) {
				composeGlobalArgs.push('--env-file', envFile);
			}
			const projectName = await getProjectName(params, workspace, composeFiles);

			const buildParams: DockerCLIParameters = { cliHost, dockerCLI, dockerComposeCLI, env, output };

			const composeConfig = await readDockerComposeConfig(buildParams, composeFiles, envFile);
			const services = Object.keys(composeConfig.services || {});
			if (services.indexOf(config.service) === -1) {
				throw new Error(`Service '${config.service}' configured in devcontainer.json not found in Docker Compose configuration.`);
			}

			const infoParams = { ...params, common: { ...params.common, output: makeLog(buildParams.output, LogLevel.Info) } };
			await buildAndExtendDockerCompose(config, projectName, infoParams, composeFiles, envFile, composeGlobalArgs, [config.service], params.buildNoCache || false, params.common.persistedFolder, 'docker-compose.devcontainer.build', addCacheFroms);

			const service = composeConfig.services[config.service];
			const originalImageName = service.image || `${projectName}_${config.service}`;

			if (argImageName) {
				await dockerPtyCLI(params, 'tag', originalImageName, argImageName);
				imageNameResult = argImageName;
			} else {
				imageNameResult = originalImageName;
			}
		} else {

			await dockerPtyCLI(params, 'pull', config.image);
			const { updatedImageName } = await extendImage(params, config, config.image, 'image' in config);

			if (buildxPlatform || buildxPush) {
				throw new ContainerError({ description: '--platform or --push require dockerfilePath.' });
			}
			if (argImageName) {
				await dockerPtyCLI(params, 'tag', updatedImageName, argImageName);
				imageNameResult = argImageName;
			} else {
				imageNameResult = updatedImageName;
			}
		}

		return {
			outcome: 'success' as 'success',
			imageName: imageNameResult,
			dispose,
		};
	} catch (originalError) {
		const originalStack = originalError?.stack;
		const err = originalError instanceof ContainerError ? originalError : new ContainerError({
			description: 'An error occurred building the container.',
			originalError
		});
		if (originalStack) {
			console.error(originalStack);
		}
		return {
			outcome: 'error' as 'error',
			message: err.message,
			description: err.description,
			dispose,
		};
	}
}

function runUserCommandsOptions(y: Argv) {
	return y.options({
		'user-data-folder': { type: 'string', description: 'Host path to a directory that is intended to be persisted and share state between sessions.' },
		'docker-path': { type: 'string', description: 'Docker CLI path.' },
		'docker-compose-path': { type: 'string', description: 'Docker Compose CLI path.' },
		'container-data-folder': { type: 'string', description: 'Container data folder where user data inside the container will be stored.' },
		'container-system-data-folder': { type: 'string', description: 'Container system data folder where system data inside the container will be stored.' },
		'workspace-folder': { type: 'string', required: true, description: 'Workspace folder path. The devcontainer.json will be looked up relative to this path.' },
		'mount-workspace-git-root': { type: 'boolean', default: true, description: 'Mount the workspace using its Git root.' },
		'container-id': { type: 'string', description: 'Id of the container to run the user commands for.' },
		'id-label': { type: 'string', description: 'Id label(s) of the format name=value. If no --container-id is given the id labels will be used to look up the container. If no --id-label is given, one will be inferred from the --workspace-folder path.' },
		'config': { type: 'string', description: 'devcontainer.json path. The default is to use .devcontainer/devcontainer.json or, if that does not exist, .devcontainer.json in the workspace folder.' },
		'override-config': { type: 'string', description: 'devcontainer.json path to override any devcontainer.json in the workspace folder (or built-in configuration). This is required when there is no devcontainer.json otherwise.' },
		'log-level': { choices: ['info' as 'info', 'debug' as 'debug', 'trace' as 'trace'], default: 'info' as 'info', description: 'Log level for the --terminal-log-file. When set to trace, the log level for --log-file will also be set to trace.' },
		'log-format': { choices: ['text' as 'text', 'json' as 'json'], default: 'text' as 'text', description: 'Log format.' },
		'terminal-columns': { type: 'number', implies: ['terminal-rows'], description: 'Number of rows to render the output for. This is required for some of the subprocesses to correctly render their output.' },
		'terminal-rows': { type: 'number', implies: ['terminal-columns'], description: 'Number of columns to render the output for. This is required for some of the subprocesses to correctly render their output.' },
		'default-user-env-probe': { choices: ['none' as 'none', 'loginInteractiveShell' as 'loginInteractiveShell', 'interactiveShell' as 'interactiveShell', 'loginShell' as 'loginShell'], default: defaultDefaultUserEnvProbe, description: 'Default value for the devcontainer.json\'s "userEnvProbe".' },
		'skip-non-blocking-commands': { type: 'boolean', default: false, description: 'Stop running user commands after running the command configured with waitFor or the updateContentCommand by default.' },
		prebuild: { type: 'boolean', default: false, description: 'Stop after onCreateCommand and updateContentCommand, rerunning updateContentCommand if it has run before.' },
		'stop-for-personalization': { type: 'boolean', default: false, description: 'Stop for personalization.' },
		'remote-env': { type: 'string', description: 'Remote environment variables of the format name=value. These will be added when executing the user commands.' },
	})
		.check(argv => {
			const idLabels = (argv['id-label'] && (Array.isArray(argv['id-label']) ? argv['id-label'] : [argv['id-label']])) as string[] | undefined;
			if (idLabels?.some(idLabel => !/.+=.+/.test(idLabel))) {
				throw new Error('Unmatched argument format: id-label must match <name>=<value>');
			}
			const remoteEnvs = (argv['remote-env'] && (Array.isArray(argv['remote-env']) ? argv['remote-env'] : [argv['remote-env']])) as string[] | undefined;
			if (remoteEnvs?.some(remoteEnv => !/.+=.+/.test(remoteEnv))) {
				throw new Error('Unmatched argument format: remote-env must match <name>=<value>');
			}
			return true;
		});
}

type RunUserCommandsArgs = UnpackArgv<ReturnType<typeof runUserCommandsOptions>>;

function runUserCommandsHandler(args: RunUserCommandsArgs) {
	(async () => runUserCommands(args))().catch(console.error);
}
async function runUserCommands(args: RunUserCommandsArgs) {
	const result = await doRunUserCommands(args);
	const exitCode = result.outcome === 'error' ? 1 : 0;
	console.log(JSON.stringify(result));
	await result.dispose();
	process.exit(exitCode);
}

async function doRunUserCommands({
	'user-data-folder': persistedFolder,
	'docker-path': dockerPath,
	'docker-compose-path': dockerComposePath,
	'container-data-folder': containerDataFolder,
	'container-system-data-folder': containerSystemDataFolder,
	'workspace-folder': workspaceFolderArg,
	'mount-workspace-git-root': mountWorkspaceGitRoot,
	'container-id': containerId,
	'id-label': idLabel,
	config: configParam,
	'override-config': overrideConfig,
	'log-level': logLevel,
	'log-format': logFormat,
	'terminal-rows': terminalRows,
	'terminal-columns': terminalColumns,
	'default-user-env-probe': defaultUserEnvProbe,
	'skip-non-blocking-commands': skipNonBlocking,
	prebuild,
	'stop-for-personalization': stopForPersonalization,
	'remote-env': addRemoteEnv,
}: RunUserCommandsArgs) {
	const disposables: (() => Promise<unknown> | undefined)[] = [];
	const dispose = async () => {
		await Promise.all(disposables.map(d => d()));
	};
	try {
		const workspaceFolder = path.resolve(process.cwd(), workspaceFolderArg);
		const idLabels = idLabel ? (Array.isArray(idLabel) ? idLabel as string[] : [idLabel]) : getDefaultIdLabels(workspaceFolder);
		const addRemoteEnvs = addRemoteEnv ? (Array.isArray(addRemoteEnv) ? addRemoteEnv as string[] : [addRemoteEnv]) : [];
		const configFile = configParam ? URI.file(path.resolve(process.cwd(), configParam)) : undefined;
		const overrideConfigFile = overrideConfig ? URI.file(path.resolve(process.cwd(), overrideConfig)) : undefined;
		const params = await createDockerParams({
			dockerPath,
			dockerComposePath,
			containerDataFolder,
			containerSystemDataFolder,
			workspaceFolder,
			mountWorkspaceGitRoot,
			idLabels,
			configFile,
			overrideConfigFile,
			logLevel: mapLogLevel(logLevel),
			logFormat,
			log: text => process.stderr.write(text),
			terminalDimensions: terminalColumns && terminalRows ? { columns: terminalColumns, rows: terminalRows } : undefined,
			defaultUserEnvProbe,
			removeExistingContainer: false,
			buildNoCache: false,
			expectExistingContainer: false,
			postCreateEnabled: true,
			skipNonBlocking,
			prebuild,
			persistedFolder,
			additionalMounts: [],
			updateRemoteUserUIDDefault: 'never',
			remoteEnv: keyValuesToRecord(addRemoteEnvs),
			additionalCacheFroms: [],
			useBuildKit: 'auto',
			buildxPlatform: undefined,
			buildxPush: false,
		}, disposables);

		const { common } = params;
		const { cliHost, output } = common;
		const workspace = workspaceFromPath(cliHost.path, workspaceFolder);
		const configPath = configFile ? configFile : workspace
			? (await getDevContainerConfigPathIn(cliHost, workspace.configFolderPath)
				|| (overrideConfigFile ? getDefaultDevContainerConfigPath(cliHost, workspace.configFolderPath) : undefined))
			: overrideConfigFile;
		const configs = configPath && await readDevContainerConfigFile(cliHost, workspace, configPath, params.mountWorkspaceGitRoot, output, undefined, overrideConfigFile) || undefined;
		if (!configs) {
			throw new ContainerError({ description: `Dev container config (${uriToFsPath(configFile || getDefaultDevContainerConfigPath(cliHost, workspace!.configFolderPath), cliHost.platform)}) not found.` });
		}
		const { config, workspaceConfig } = configs;

		const container = containerId ? await inspectContainer(params, containerId) : await findDevContainer(params, idLabels);
		if (!container) {
			bailOut(common.output, 'Dev container not found.');
		}
		const containerProperties = await createContainerProperties(params, container.Id, workspaceConfig.workspaceFolder, config.remoteUser);
		const remoteEnv = probeRemoteEnv(common, containerProperties, config);
		const result = await runPostCreateCommands(common, containerProperties, config, remoteEnv, stopForPersonalization);
		return {
			outcome: 'success' as 'success',
			result,
			dispose,
		};
	} catch (originalError) {
		const originalStack = originalError?.stack;
		const err = originalError instanceof ContainerError ? originalError : new ContainerError({
			description: 'An error occurred running user commands in the container.',
			originalError
		});
		if (originalStack) {
			console.error(originalStack);
		}
		return {
			outcome: 'error' as 'error',
			message: err.message,
			description: err.description,
			dispose,
		};
	}
}


function readConfigurationOptions(y: Argv) {
	return y.options({
		'user-data-folder': { type: 'string', description: 'Host path to a directory that is intended to be persisted and share state between sessions.' },
		'workspace-folder': { type: 'string', required: true, description: 'Workspace folder path. The devcontainer.json will be looked up relative to this path.' },
		'mount-workspace-git-root': { type: 'boolean', default: true, description: 'Mount the workspace using its Git root.' },
		'config': { type: 'string', description: 'devcontainer.json path. The default is to use .devcontainer/devcontainer.json or, if that does not exist, .devcontainer.json in the workspace folder.' },
		'override-config': { type: 'string', description: 'devcontainer.json path to override any devcontainer.json in the workspace folder (or built-in configuration). This is required when there is no devcontainer.json otherwise.' },
		'log-level': { choices: ['info' as 'info', 'debug' as 'debug', 'trace' as 'trace'], default: 'info' as 'info', description: 'Log level for the --terminal-log-file. When set to trace, the log level for --log-file will also be set to trace.' },
		'log-format': { choices: ['text' as 'text', 'json' as 'json'], default: 'text' as 'text', description: 'Log format.' },
		'terminal-columns': { type: 'number', implies: ['terminal-rows'], description: 'Number of rows to render the output for. This is required for some of the subprocesses to correctly render their output.' },
		'terminal-rows': { type: 'number', implies: ['terminal-columns'], description: 'Number of columns to render the output for. This is required for some of the subprocesses to correctly render their output.' },
		'include-features-configuration': { type: 'boolean', default: false, description: 'Include features configuration.' },
	});
}

type ReadConfigurationArgs = UnpackArgv<ReturnType<typeof readConfigurationOptions>>;

function readConfigurationHandler(args: ReadConfigurationArgs) {
	(async () => readConfiguration(args))().catch(console.error);
}

async function readConfiguration({
	// 'user-data-folder': persistedFolder,
	'workspace-folder': workspaceFolderArg,
	'mount-workspace-git-root': mountWorkspaceGitRoot,
	config: configParam,
	'override-config': overrideConfig,
	'log-level': logLevel,
	'log-format': logFormat,
	'terminal-rows': terminalRows,
	'terminal-columns': terminalColumns,
	'include-features-configuration': includeFeaturesConfig,
}: ReadConfigurationArgs) {
	const disposables: (() => Promise<unknown> | undefined)[] = [];
	const dispose = async () => {
		await Promise.all(disposables.map(d => d()));
	};
	let output: Log | undefined;
	try {
		const workspaceFolder = path.resolve(process.cwd(), workspaceFolderArg);
		const configFile = configParam ? URI.file(path.resolve(process.cwd(), configParam)) : undefined;
		const overrideConfigFile = overrideConfig ? URI.file(path.resolve(process.cwd(), overrideConfig)) : undefined;
		const cwd = workspaceFolder || process.cwd();
		const cliHost = await getCLIHost(cwd, loadNativeModule);
		const extensionPath = path.join(__dirname, '..', '..');
		const sessionStart = new Date();
		const pkg = await getPackageConfig(extensionPath);
		output = createLog({
			logLevel: mapLogLevel(logLevel),
			logFormat,
			log: text => process.stderr.write(text),
			terminalDimensions: terminalColumns && terminalRows ? { columns: terminalColumns, rows: terminalRows } : undefined,
		}, pkg, sessionStart, disposables);

		const workspace = workspaceFromPath(cliHost.path, workspaceFolder);
		const configPath = configFile ? configFile : workspace
			? (await getDevContainerConfigPathIn(cliHost, workspace.configFolderPath)
				|| (overrideConfigFile ? getDefaultDevContainerConfigPath(cliHost, workspace.configFolderPath) : undefined))
			: overrideConfigFile;
		const configs = configPath && await readDevContainerConfigFile(cliHost, workspace, configPath, mountWorkspaceGitRoot, output, undefined, overrideConfigFile) || undefined;
		if (!configs) {
			throw new ContainerError({ description: `Dev container config (${uriToFsPath(configFile || getDefaultDevContainerConfigPath(cliHost, workspace!.configFolderPath), cliHost.platform)}) not found.` });
		}
		const featuresConfiguration = includeFeaturesConfig ? await generateFeaturesConfig({ extensionPath, cwd: process.cwd(), output, env: cliHost.env }, (await createFeaturesTempFolder({ cliHost, package: pkg })), configs.config, async () => /* TODO: ? (await imageDetails()).Config.Labels || */({}), getContainerFeaturesFolder) : undefined;
		await new Promise<void>((resolve, reject) => {
			process.stdout.write(JSON.stringify({
				configuration: configs.config,
				workspace: configs.workspaceConfig,
				featuresConfiguration,
			}) + '\n', err => err ? reject(err) : resolve());
		});
	} catch (err) {
		if (output) {
			output.write(err && (err.stack || err.message) || String(err));
		} else {
			console.error(err);
		}
		await dispose();
		process.exit(1);
	}
	await dispose();
	process.exit(0);
}

function execOptions(y: Argv) {
	return y.options({
		'user-data-folder': { type: 'string', description: 'Host path to a directory that is intended to be persisted and share state between sessions.' },
		'docker-path': { type: 'string', description: 'Docker CLI path.' },
		'docker-compose-path': { type: 'string', description: 'Docker Compose CLI path.' },
		'container-data-folder': { type: 'string', description: 'Container data folder where user data inside the container will be stored.' },
		'container-system-data-folder': { type: 'string', description: 'Container system data folder where system data inside the container will be stored.' },
		'workspace-folder': { type: 'string', required: true, description: 'Workspace folder path. The devcontainer.json will be looked up relative to this path.' },
		'mount-workspace-git-root': { type: 'boolean', default: true, description: 'Mount the workspace using its Git root.' },
		'container-id': { type: 'string', description: 'Id of the container to run the user commands for.' },
		'id-label': { type: 'string', description: 'Id label(s) of the format name=value. If no --container-id is given the id labels will be used to look up the container. If no --id-label is given, one will be inferred from the --workspace-folder path.' },
		'config': { type: 'string', description: 'devcontainer.json path. The default is to use .devcontainer/devcontainer.json or, if that does not exist, .devcontainer.json in the workspace folder.' },
		'override-config': { type: 'string', description: 'devcontainer.json path to override any devcontainer.json in the workspace folder (or built-in configuration). This is required when there is no devcontainer.json otherwise.' },
		'log-level': { choices: ['info' as 'info', 'debug' as 'debug', 'trace' as 'trace'], default: 'info' as 'info', description: 'Log level for the --terminal-log-file. When set to trace, the log level for --log-file will also be set to trace.' },
		'log-format': { choices: ['text' as 'text', 'json' as 'json'], default: 'text' as 'text', description: 'Log format.' },
		'terminal-columns': { type: 'number', implies: ['terminal-rows'], description: 'Number of rows to render the output for. This is required for some of the subprocesses to correctly render their output.' },
		'terminal-rows': { type: 'number', implies: ['terminal-columns'], description: 'Number of columns to render the output for. This is required for some of the subprocesses to correctly render their output.' },
		'default-user-env-probe': { choices: ['none' as 'none', 'loginInteractiveShell' as 'loginInteractiveShell', 'interactiveShell' as 'interactiveShell', 'loginShell' as 'loginShell'], default: defaultDefaultUserEnvProbe, description: 'Default value for the devcontainer.json\'s "userEnvProbe".' },
		'remote-env': { type: 'string', description: 'Remote environment variables of the format name=value. These will be added when executing the user commands.' },
	})
		.positional('cmd', {
			type: 'string',
			description: 'Command to execute.',
			demandOption: true,
		}).positional('args', {
			type: 'string',
			array: true,
			description: 'Arguments to the command.',
			demandOption: true,
		})
		.check(argv => {
			const idLabels = (argv['id-label'] && (Array.isArray(argv['id-label']) ? argv['id-label'] : [argv['id-label']])) as string[] | undefined;
			if (idLabels?.some(idLabel => !/.+=.+/.test(idLabel))) {
				throw new Error('Unmatched argument format: id-label must match <name>=<value>');
			}
			const remoteEnvs = (argv['remote-env'] && (Array.isArray(argv['remote-env']) ? argv['remote-env'] : [argv['remote-env']])) as string[] | undefined;
			if (remoteEnvs?.some(remoteEnv => !/.+=.+/.test(remoteEnv))) {
				throw new Error('Unmatched argument format: remote-env must match <name>=<value>');
			}
			return true;
		});
}

export type ExecArgs = UnpackArgv<ReturnType<typeof execOptions>>;

function execHandler(args: ExecArgs) {
	(async () => exec(args))().catch(console.error);
}

async function exec(args: ExecArgs) {
	const result = await doExec(args);
	const exitCode = result.outcome === 'error' ? 1 : 0;
	console.log(JSON.stringify(result));
	await result.dispose();
	process.exit(exitCode);
}

export async function doExec({
	'user-data-folder': persistedFolder,
	'docker-path': dockerPath,
	'docker-compose-path': dockerComposePath,
	'container-data-folder': containerDataFolder,
	'container-system-data-folder': containerSystemDataFolder,
	'workspace-folder': workspaceFolderArg,
	'mount-workspace-git-root': mountWorkspaceGitRoot,
	'container-id': containerId,
	'id-label': idLabel,
	config: configParam,
	'override-config': overrideConfig,
	'log-level': logLevel,
	'log-format': logFormat,
	'terminal-rows': terminalRows,
	'terminal-columns': terminalColumns,
	'default-user-env-probe': defaultUserEnvProbe,
	'remote-env': addRemoteEnv,
	_: restArgs,
}: ExecArgs & { _?: string[] }) {
	const disposables: (() => Promise<unknown> | undefined)[] = [];
	const dispose = async () => {
		await Promise.all(disposables.map(d => d()));
	};
	try {
		const workspaceFolder = path.resolve(process.cwd(), workspaceFolderArg);
		const idLabels = idLabel ? (Array.isArray(idLabel) ? idLabel as string[] : [idLabel]) : getDefaultIdLabels(workspaceFolder);
		const addRemoteEnvs = addRemoteEnv ? (Array.isArray(addRemoteEnv) ? addRemoteEnv as string[] : [addRemoteEnv]) : [];
		const configFile = configParam ? URI.file(path.resolve(process.cwd(), configParam)) : undefined;
		const overrideConfigFile = overrideConfig ? URI.file(path.resolve(process.cwd(), overrideConfig)) : undefined;
		const params = await createDockerParams({
			dockerPath,
			dockerComposePath,
			containerDataFolder,
			containerSystemDataFolder,
			workspaceFolder,
			mountWorkspaceGitRoot,
			idLabels,
			configFile,
			overrideConfigFile,
			logLevel: mapLogLevel(logLevel),
			logFormat,
			log: text => process.stderr.write(text),
			terminalDimensions: terminalColumns && terminalRows ? { columns: terminalColumns, rows: terminalRows } : undefined,
			defaultUserEnvProbe,
			removeExistingContainer: false,
			buildNoCache: false,
			expectExistingContainer: false,
			postCreateEnabled: true,
			skipNonBlocking: false,
			prebuild: false,
			persistedFolder,
			additionalMounts: [],
			updateRemoteUserUIDDefault: 'never',
			remoteEnv: keyValuesToRecord(addRemoteEnvs),
			additionalCacheFroms: [],
			useBuildKit: 'auto',
<<<<<<< HEAD
			omitLoggerHeader: true,
=======
			buildxPlatform: undefined,
			buildxPush: false,
>>>>>>> 66eec95c
		}, disposables);

		const { common } = params;
		const { cliHost, output } = common;
		const workspace = workspaceFromPath(cliHost.path, workspaceFolder);
		const configPath = configFile ? configFile : workspace
			? (await getDevContainerConfigPathIn(cliHost, workspace.configFolderPath)
				|| (overrideConfigFile ? getDefaultDevContainerConfigPath(cliHost, workspace.configFolderPath) : undefined))
			: overrideConfigFile;
		const configs = configPath && await readDevContainerConfigFile(cliHost, workspace, configPath, params.mountWorkspaceGitRoot, output, undefined, overrideConfigFile) || undefined;
		if (!configs) {
			throw new ContainerError({ description: `Dev container config (${uriToFsPath(configFile || getDefaultDevContainerConfigPath(cliHost, workspace!.configFolderPath), cliHost.platform)}) not found.` });
		}
		const { config, workspaceConfig } = configs;

		const container = containerId ? await inspectContainer(params, containerId) : await findDevContainer(params, idLabels);
		if (!container) {
			bailOut(common.output, 'Dev container not found.');
		}
		const containerProperties = await createContainerProperties(params, container.Id, workspaceConfig.workspaceFolder, config.remoteUser);
		const remoteEnv = probeRemoteEnv(common, containerProperties, config);
		const remoteCwd = containerProperties.remoteWorkspaceFolder || containerProperties.homeFolder;
		const infoOutput = makeLog(output, LogLevel.Info);
		await runRemoteCommand({ ...common, output: infoOutput }, containerProperties, restArgs || [], remoteCwd, { remoteEnv: await remoteEnv, print: 'continuous' });

		return {
			outcome: 'success' as 'success',
			dispose,
		};

	} catch (originalError) {
		const originalStack = originalError?.stack;
		const err = originalError instanceof ContainerError ? originalError : new ContainerError({
			description: 'An error occurred running a command in the container.',
			originalError
		});
		if (originalStack) {
			console.error(originalStack);
		}
		return {
			outcome: 'error' as 'error',
			message: err.message,
			description: err.description,
			containerId: err.containerId,
			dispose,
		};
	}
}

// -- 'features test' command
function featuresTestOptions(y: Argv) {
	return y
		.options({
			'base-image': { type: 'string', alias: 'i', default: 'ubuntu:focal', description: 'Base Image' },
			'features': { type: 'array', alias: 'f', describe: 'Feature(s) to test as space-separated parameters. \nOmit to auto-detect all features in collection directory.', },
			'remote-user': { type: 'string', alias: 'u', default: 'root', describe: 'Remote user', },
			'collection-folder': { type: 'string', alias: 'c', default: '.', description: 'Path to folder containing \'src\' and \'test\' sub-folders.' },
			'log-level': { choices: ['info' as 'info', 'debug' as 'debug', 'trace' as 'trace'], default: 'info' as 'info', description: 'Log level.' },
			'quiet': { type: 'boolean', alias: 'q', default: false, description: 'Quiets output' },
		});
}

export type FeaturesTestArgs = UnpackArgv<ReturnType<typeof featuresTestOptions>>;
export interface FeaturesTestCommandInput {
	cliHost: CLIHost;
	pkg: PackageConfiguration;
	baseImage: string;
	collectionFolder: string;
	features?: string[];
	remoteUser: string;
	quiet: boolean;
	logLevel: LogLevel;
	disposables: (() => Promise<unknown> | undefined)[];
}

function featuresTestHandler(args: FeaturesTestArgs) {
	(async () => await featuresTest(args))().catch(console.error);
}

async function featuresTest({
	'base-image': baseImage,
	'collection-folder': collectionFolder,
	features,
	'remote-user': remoteUser,
	quiet,
	'log-level': inputLogLevel,
}: FeaturesTestArgs) {
	const disposables: (() => Promise<unknown> | undefined)[] = [];
	const dispose = async () => {
		await Promise.all(disposables.map(d => d()));
	};

	const cwd = process.cwd();
	const cliHost = await getCLIHost(cwd, loadNativeModule);
	const extensionPath = path.join(__dirname, '..', '..');
	const pkg = await getPackageConfig(extensionPath);

	const logLevel = mapLogLevel(inputLogLevel);

	const args: FeaturesTestCommandInput = {
		baseImage,
		cliHost,
		logLevel,
		quiet,
		pkg,
		collectionFolder: cliHost.path.resolve(collectionFolder),
		features: features ? (Array.isArray(features) ? features as string[] : [features]) : undefined,
		remoteUser,
		disposables
	};

	const exitCode = await doFeaturesTestCommand(args);

	await dispose();
	process.exit(exitCode);
}
// -- End: 'features test' command

function keyValuesToRecord(keyValues: string[]): Record<string, string> {
	return keyValues.reduce((envs, env) => {
		const i = env.indexOf('=');
		if (i !== -1) {
			envs[env.substring(0, i)] = env.substring(i + 1);
		}
		return envs;
	}, {} as Record<string, string>);
}

function getDefaultIdLabels(workspaceFolder: string) {
	return [`${hostFolderLabel}=${workspaceFolder}`];
}<|MERGE_RESOLUTION|>--- conflicted
+++ resolved
@@ -777,12 +777,9 @@
 			remoteEnv: keyValuesToRecord(addRemoteEnvs),
 			additionalCacheFroms: [],
 			useBuildKit: 'auto',
-<<<<<<< HEAD
 			omitLoggerHeader: true,
-=======
 			buildxPlatform: undefined,
 			buildxPush: false,
->>>>>>> 66eec95c
 		}, disposables);
 
 		const { common } = params;
